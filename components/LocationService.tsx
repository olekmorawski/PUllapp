--- conflicted
+++ resolved
@@ -1,12 +1,8 @@
 import * as Location from 'expo-location';
 import AsyncStorage from '@react-native-async-storage/async-storage';
 
-<<<<<<< HEAD
-const GOOGLE_MAPS_API_KEY = 'AIzaSyAwrnA0SWKH89KLa-v2RGfEx7akD8nX48c';
-=======
 // Configuration - Replace with your actual API keys
 const GOOGLE_MAPS_API_KEY = 'AIzaSyD7Z9TTNdp6ko6N2w5EqMLoqdCsB_mlBRk';
->>>>>>> cc8b7598
 const MAPBOX_ACCESS_TOKEN = 'YOUR_MAPBOX_ACCESS_TOKEN';
 
 // ===== TYPE DEFINITIONS =====
@@ -168,11 +164,8 @@
             // Use correct LocationOptions with proper timeout handling
             const location = await Location.getCurrentPositionAsync({
                 accuracy: Location.Accuracy.High,
-<<<<<<< HEAD
-=======
                 timeInterval: 10000, // Use timeInterval instead of timeout
                 distanceInterval: 1
->>>>>>> cc8b7598
             });
 
             this.lastKnownLocation = location;
